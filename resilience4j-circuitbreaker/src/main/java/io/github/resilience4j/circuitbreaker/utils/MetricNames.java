--- conflicted
+++ resolved
@@ -8,9 +8,6 @@
     public static final String BUFFERED = "buffered";
     public static final String BUFFERED_MAX = "buffered_max";
     public static final String STATE = "state";
-<<<<<<< HEAD
+    public static final String FAILURE_RATE = "failure_rate";
     public static final String DURATION = "duration";
-=======
-    public static final String FAILURE_RATE = "failure_rate";
->>>>>>> 16ba6816
 }