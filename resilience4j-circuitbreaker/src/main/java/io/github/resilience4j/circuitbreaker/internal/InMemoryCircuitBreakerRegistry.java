/*
 *
 *  Copyright 2016 Robert Winkler
 *
 *  Licensed under the Apache License, Version 2.0 (the "License");
 *  you may not use this file except in compliance with the License.
 *  You may obtain a copy of the License at
 *
 *         http://www.apache.org/licenses/LICENSE-2.0
 *
 *  Unless required by applicable law or agreed to in writing, software
 *  distributed under the License is distributed on an "AS IS" BASIS,
 *  WITHOUT WARRANTIES OR CONDITIONS OF ANY KIND, either express or implied.
 *  See the License for the specific language governing permissions and
 *  limitations under the License.
 *
 *
 */
package io.github.resilience4j.circuitbreaker.internal;

import java.util.Map;
import java.util.Objects;
import java.util.concurrent.ConcurrentHashMap;
import java.util.concurrent.ConcurrentMap;
import java.util.function.Supplier;

import io.github.resilience4j.circuitbreaker.CircuitBreaker;
import io.github.resilience4j.circuitbreaker.CircuitBreakerConfig;
import io.github.resilience4j.circuitbreaker.CircuitBreakerRegistry;
<<<<<<< HEAD
import io.github.resilience4j.core.AbstractRegistry;
import io.vavr.collection.Array;
import io.vavr.collection.Seq;

=======
import io.github.resilience4j.core.registry.AbstractRegistry;
import io.github.resilience4j.core.ConfigurationNotFoundException;
import io.vavr.collection.Array;
import io.vavr.collection.Seq;

import java.util.Map;
import java.util.Objects;
import java.util.function.Supplier;

>>>>>>> 0832928f
/**
 * Backend circuitBreaker manager.
 * Constructs backend circuitBreakers according to configuration values.
 */
public final class InMemoryCircuitBreakerRegistry extends AbstractRegistry<CircuitBreaker, CircuitBreakerConfig> implements CircuitBreakerRegistry {
<<<<<<< HEAD

	private static final String NAME_MUST_NOT_BE_NULL = "Name must not be null";
	private final CircuitBreakerConfig defaultCircuitBreakerConfig;
	/**
	 * The circuitBreakers, indexed by name of the backend.
	 */
	private final ConcurrentMap<String, CircuitBreaker> circuitBreakers;


	/**
	 * The constructor with default circuitBreaker properties.
	 */
	public InMemoryCircuitBreakerRegistry() {
		this(CircuitBreakerConfig.ofDefaults());
	}

	public InMemoryCircuitBreakerRegistry(Map<String, CircuitBreakerConfig> configs) {
		this(configs.getOrDefault(DEFAULT_CONFIG, CircuitBreakerConfig.ofDefaults()));
		this.configurations.putAll(configs);
	}

	/**
	 * The constructor with custom default circuitBreaker properties.
	 *
	 * @param defaultCircuitBreakerConfig The BackendMonitor service properties.
	 */
	public InMemoryCircuitBreakerRegistry(CircuitBreakerConfig defaultCircuitBreakerConfig) {
		super();
		this.defaultCircuitBreakerConfig = Objects.requireNonNull(defaultCircuitBreakerConfig, "CircuitBreakerConfig must not be null");
		this.circuitBreakers = new ConcurrentHashMap<>();
		this.configurations.put(DEFAULT_CONFIG, defaultCircuitBreakerConfig);
	}

	@Override
	public Seq<CircuitBreaker> getAllCircuitBreakers() {
		return Array.ofAll(circuitBreakers.values());
	}

	/**
	 * {@inheritDoc}
	 */
	@Override
	public CircuitBreaker circuitBreaker(String name) {
		return circuitBreakers.computeIfAbsent(Objects.requireNonNull(name, NAME_MUST_NOT_BE_NULL),
				k -> notifyPostCreationConsumers(CircuitBreaker.of(name, defaultCircuitBreakerConfig)));
=======

	/**
	 * The constructor with default default.
	 */
	public InMemoryCircuitBreakerRegistry() {
		this(CircuitBreakerConfig.ofDefaults());
	}

	public InMemoryCircuitBreakerRegistry(Map<String, CircuitBreakerConfig> configs) {
		this(configs.getOrDefault(DEFAULT_CONFIG, CircuitBreakerConfig.ofDefaults()));
		this.configurations.putAll(configs);
	}

	/**
	 * The constructor with custom default config.
	 *
	 * @param defaultConfig The default config.
	 */
	public InMemoryCircuitBreakerRegistry(CircuitBreakerConfig defaultConfig) {
		super(defaultConfig);
>>>>>>> 0832928f
	}

	/**
	 * {@inheritDoc}
	 */
	@Override
<<<<<<< HEAD
	public CircuitBreaker circuitBreaker(String name, CircuitBreakerConfig customCircuitBreakerConfig) {
		return circuitBreakers.computeIfAbsent(Objects.requireNonNull(name, NAME_MUST_NOT_BE_NULL),
				k -> notifyPostCreationConsumers(CircuitBreaker.of(name, customCircuitBreakerConfig)));
=======
	public Seq<CircuitBreaker> getAllCircuitBreakers() {
		return Array.ofAll(entryMap.values());
>>>>>>> 0832928f
	}

	/**
	 * {@inheritDoc}
	 */
	@Override
<<<<<<< HEAD
	public CircuitBreaker circuitBreaker(String name, Supplier<CircuitBreakerConfig> circuitBreakerConfigSupplier) {
		return circuitBreakers.computeIfAbsent(Objects.requireNonNull(name, NAME_MUST_NOT_BE_NULL),
				k -> {
					CircuitBreakerConfig config = circuitBreakerConfigSupplier.get();
					return notifyPostCreationConsumers(CircuitBreaker.of(name, config));
				});
	}

=======
	public CircuitBreaker circuitBreaker(String name) {
		return circuitBreaker(name, getDefaultConfig());
	}

	/**
	 * {@inheritDoc}
	 */
	@Override
	public CircuitBreaker circuitBreaker(String name, CircuitBreakerConfig config) {
		return computeIfAbsent(name, () -> CircuitBreaker.of(name, Objects.requireNonNull(config, CONFIG_MUST_NOT_BE_NULL)));
	}

	/**
	 * {@inheritDoc}
	 */
	@Override
	public CircuitBreaker circuitBreaker(String name, String configName) {
		return computeIfAbsent(name, () -> CircuitBreaker.of(name, getConfiguration(configName)
						.orElseThrow(() -> new ConfigurationNotFoundException(configName))));
	}

	/**
	 * {@inheritDoc}
	 */
	@Override
	public CircuitBreaker circuitBreaker(String name, Supplier<CircuitBreakerConfig> circuitBreakerConfigSupplier) {
		return computeIfAbsent(name, () -> CircuitBreaker.of(name, Objects.requireNonNull(Objects.requireNonNull(circuitBreakerConfigSupplier, SUPPLIER_MUST_NOT_BE_NULL).get(), CONFIG_MUST_NOT_BE_NULL)));
	}
>>>>>>> 0832928f


}<|MERGE_RESOLUTION|>--- conflicted
+++ resolved
@@ -18,21 +18,9 @@
  */
 package io.github.resilience4j.circuitbreaker.internal;
 
-import java.util.Map;
-import java.util.Objects;
-import java.util.concurrent.ConcurrentHashMap;
-import java.util.concurrent.ConcurrentMap;
-import java.util.function.Supplier;
-
 import io.github.resilience4j.circuitbreaker.CircuitBreaker;
 import io.github.resilience4j.circuitbreaker.CircuitBreakerConfig;
 import io.github.resilience4j.circuitbreaker.CircuitBreakerRegistry;
-<<<<<<< HEAD
-import io.github.resilience4j.core.AbstractRegistry;
-import io.vavr.collection.Array;
-import io.vavr.collection.Seq;
-
-=======
 import io.github.resilience4j.core.registry.AbstractRegistry;
 import io.github.resilience4j.core.ConfigurationNotFoundException;
 import io.vavr.collection.Array;
@@ -42,59 +30,11 @@
 import java.util.Objects;
 import java.util.function.Supplier;
 
->>>>>>> 0832928f
 /**
  * Backend circuitBreaker manager.
  * Constructs backend circuitBreakers according to configuration values.
  */
 public final class InMemoryCircuitBreakerRegistry extends AbstractRegistry<CircuitBreaker, CircuitBreakerConfig> implements CircuitBreakerRegistry {
-<<<<<<< HEAD
-
-	private static final String NAME_MUST_NOT_BE_NULL = "Name must not be null";
-	private final CircuitBreakerConfig defaultCircuitBreakerConfig;
-	/**
-	 * The circuitBreakers, indexed by name of the backend.
-	 */
-	private final ConcurrentMap<String, CircuitBreaker> circuitBreakers;
-
-
-	/**
-	 * The constructor with default circuitBreaker properties.
-	 */
-	public InMemoryCircuitBreakerRegistry() {
-		this(CircuitBreakerConfig.ofDefaults());
-	}
-
-	public InMemoryCircuitBreakerRegistry(Map<String, CircuitBreakerConfig> configs) {
-		this(configs.getOrDefault(DEFAULT_CONFIG, CircuitBreakerConfig.ofDefaults()));
-		this.configurations.putAll(configs);
-	}
-
-	/**
-	 * The constructor with custom default circuitBreaker properties.
-	 *
-	 * @param defaultCircuitBreakerConfig The BackendMonitor service properties.
-	 */
-	public InMemoryCircuitBreakerRegistry(CircuitBreakerConfig defaultCircuitBreakerConfig) {
-		super();
-		this.defaultCircuitBreakerConfig = Objects.requireNonNull(defaultCircuitBreakerConfig, "CircuitBreakerConfig must not be null");
-		this.circuitBreakers = new ConcurrentHashMap<>();
-		this.configurations.put(DEFAULT_CONFIG, defaultCircuitBreakerConfig);
-	}
-
-	@Override
-	public Seq<CircuitBreaker> getAllCircuitBreakers() {
-		return Array.ofAll(circuitBreakers.values());
-	}
-
-	/**
-	 * {@inheritDoc}
-	 */
-	@Override
-	public CircuitBreaker circuitBreaker(String name) {
-		return circuitBreakers.computeIfAbsent(Objects.requireNonNull(name, NAME_MUST_NOT_BE_NULL),
-				k -> notifyPostCreationConsumers(CircuitBreaker.of(name, defaultCircuitBreakerConfig)));
-=======
 
 	/**
 	 * The constructor with default default.
@@ -115,37 +55,20 @@
 	 */
 	public InMemoryCircuitBreakerRegistry(CircuitBreakerConfig defaultConfig) {
 		super(defaultConfig);
->>>>>>> 0832928f
 	}
 
 	/**
 	 * {@inheritDoc}
 	 */
 	@Override
-<<<<<<< HEAD
-	public CircuitBreaker circuitBreaker(String name, CircuitBreakerConfig customCircuitBreakerConfig) {
-		return circuitBreakers.computeIfAbsent(Objects.requireNonNull(name, NAME_MUST_NOT_BE_NULL),
-				k -> notifyPostCreationConsumers(CircuitBreaker.of(name, customCircuitBreakerConfig)));
-=======
 	public Seq<CircuitBreaker> getAllCircuitBreakers() {
 		return Array.ofAll(entryMap.values());
->>>>>>> 0832928f
 	}
 
 	/**
 	 * {@inheritDoc}
 	 */
 	@Override
-<<<<<<< HEAD
-	public CircuitBreaker circuitBreaker(String name, Supplier<CircuitBreakerConfig> circuitBreakerConfigSupplier) {
-		return circuitBreakers.computeIfAbsent(Objects.requireNonNull(name, NAME_MUST_NOT_BE_NULL),
-				k -> {
-					CircuitBreakerConfig config = circuitBreakerConfigSupplier.get();
-					return notifyPostCreationConsumers(CircuitBreaker.of(name, config));
-				});
-	}
-
-=======
 	public CircuitBreaker circuitBreaker(String name) {
 		return circuitBreaker(name, getDefaultConfig());
 	}
@@ -174,7 +97,6 @@
 	public CircuitBreaker circuitBreaker(String name, Supplier<CircuitBreakerConfig> circuitBreakerConfigSupplier) {
 		return computeIfAbsent(name, () -> CircuitBreaker.of(name, Objects.requireNonNull(Objects.requireNonNull(circuitBreakerConfigSupplier, SUPPLIER_MUST_NOT_BE_NULL).get(), CONFIG_MUST_NOT_BE_NULL)));
 	}
->>>>>>> 0832928f
 
 
 }