--- conflicted
+++ resolved
@@ -18,8 +18,9 @@
  */
 package io.github.resilience4j.retrofit;
 
-import io.github.resilience4j.circuitbreaker.CallNotPermittedException;
 import io.github.resilience4j.circuitbreaker.CircuitBreaker;
+import io.github.resilience4j.circuitbreaker.CircuitBreakerOpenException;
+import io.github.resilience4j.circuitbreaker.utils.CircuitBreakerUtils;
 import io.github.resilience4j.core.StopWatch;
 import io.github.resilience4j.retrofit.internal.DecoratedCall;
 import retrofit2.Call;
@@ -54,9 +55,9 @@
             @Override
             public void enqueue(final Callback<T> callback) {
                 try {
-                    circuitBreaker.obtainPermission();
-                } catch (CallNotPermittedException exception) {
-                    callback.onFailure(call, exception);
+                    CircuitBreakerUtils.isCallPermitted(circuitBreaker);
+                } catch (CircuitBreakerOpenException cb) {
+                    callback.onFailure(call, cb);
                     return;
                 }
 
@@ -83,13 +84,8 @@
 
             @Override
             public Response<T> execute() throws IOException {
-<<<<<<< HEAD
-                circuitBreaker.obtainPermission();
-                final StopWatch stopWatch = StopWatch.start(circuitBreaker.getName());
-=======
                 CircuitBreakerUtils.isCallPermitted(circuitBreaker);
                 final StopWatch stopWatch = StopWatch.start();
->>>>>>> 70554445
                 try {
                     final Response<T> response = call.execute();
 
