--- conflicted
+++ resolved
@@ -48,17 +48,12 @@
 
 	@Bean
 	public CircuitBreakerRegistry circuitBreakerRegistry(EventConsumerRegistry<CircuitBreakerEvent> eventConsumerRegistry) {
-<<<<<<< HEAD
-		CircuitBreakerRegistry circuitBreakerRegistry = CircuitBreakerRegistry.ofDefaults();
-		registerPostCreationEventConsumer(circuitBreakerRegistry, eventConsumerRegistry);
-=======
         Map<String, CircuitBreakerConfig> configs = circuitBreakerProperties.getConfigs()
                 .entrySet().stream().collect(Collectors.toMap(Map.Entry::getKey,
                         entry -> circuitBreakerProperties.createCircuitBreakerConfig(entry.getValue())));
 
         CircuitBreakerRegistry circuitBreakerRegistry = CircuitBreakerRegistry.of(configs);
 		registerEventConsumer(circuitBreakerRegistry, eventConsumerRegistry);
->>>>>>> 0832928f
 		initializeBackends(circuitBreakerRegistry);
 		return circuitBreakerRegistry;
 	}
@@ -116,17 +111,10 @@
 	 * @param circuitBreakerRegistry The circuit breaker registry.
 	 * @param eventConsumerRegistry  The event consumer registry.
 	 */
-<<<<<<< HEAD
-	public void registerPostCreationEventConsumer(CircuitBreakerRegistry circuitBreakerRegistry,
-	                                              EventConsumerRegistry<CircuitBreakerEvent> eventConsumerRegistry) {
-		final EventConsumerRegister eventConsumerRegister = new EventConsumerRegister(eventConsumerRegistry);
-		circuitBreakerRegistry.registerPostCreationConsumer(eventConsumerRegister::registerEventConsumer);
-=======
 	public void registerEventConsumer(CircuitBreakerRegistry circuitBreakerRegistry,
 									  EventConsumerRegistry<CircuitBreakerEvent> eventConsumerRegistry) {
 		final EventConsumerRegister eventConsumerRegister = new EventConsumerRegister(eventConsumerRegistry);
 		circuitBreakerRegistry.getEventPublisher().onEntryAdded(event -> eventConsumerRegister.registerEventConsumer(event.getAddedEntry()));
->>>>>>> 0832928f
 	}
 
 	/**
