/*
 * Copyright 2017 Bohdan Storozhuk
 *
 * Licensed under the Apache License, Version 2.0 (the "License");
 * you may not use this file except in compliance with the License.
 * You may obtain a copy of the License at
 *
 *        http://www.apache.org/licenses/LICENSE-2.0
 *
 * Unless required by applicable law or agreed to in writing, software
 * distributed under the License is distributed on an "AS IS" BASIS,
 * WITHOUT WARRANTIES OR CONDITIONS OF ANY KIND, either express or implied.
 * See the License for the specific language governing permissions and
 * limitations under the License.
 */
package io.github.resilience4j.ratelimiter.configure;

import static io.github.resilience4j.ratelimiter.configure.RateLimiterConfigurationProperties.createRateLimiterConfig;

import java.util.List;

import org.slf4j.Logger;
import org.slf4j.LoggerFactory;
import org.springframework.beans.factory.annotation.Autowired;
import org.springframework.beans.factory.config.ConfigurableBeanFactory;
import org.springframework.context.annotation.Bean;
import org.springframework.context.annotation.Conditional;
import org.springframework.context.annotation.Configuration;

import io.github.resilience4j.consumer.DefaultEventConsumerRegistry;
import io.github.resilience4j.consumer.EventConsumerRegistry;
import io.github.resilience4j.core.EventConsumer;
import io.github.resilience4j.ratelimiter.RateLimiter;
import io.github.resilience4j.ratelimiter.RateLimiterConfig;
import io.github.resilience4j.ratelimiter.RateLimiterRegistry;
import io.github.resilience4j.ratelimiter.event.RateLimiterEvent;
import io.github.resilience4j.utils.ReactorOnClasspathCondition;
import io.github.resilience4j.utils.RxJava2OnClasspathCondition;

/**
 * {@link org.springframework.context.annotation.Configuration
 * Configuration} for resilience4j ratelimiter.
 */
@Configuration
public class RateLimiterConfiguration {

	private static final Logger logger = LoggerFactory.getLogger(RateLimiterConfiguration.class);

	@Bean
	public RateLimiterRegistry rateLimiterRegistry(RateLimiterConfigurationProperties rateLimiterProperties,
	                                               EventConsumerRegistry<RateLimiterEvent> rateLimiterEventsConsumerRegistry,
	                                               ConfigurableBeanFactory beanFactory) {
		RateLimiterRegistry rateLimiterRegistry = RateLimiterRegistry.of(RateLimiterConfig.ofDefaults());
		rateLimiterProperties.getLimiters().forEach(
				(name, properties) -> {
					RateLimiter rateLimiter = createRateLimiter(rateLimiterRegistry, name, properties);
					if (properties.getSubscribeForEvents()) {
						subscribeToLimiterEvents(rateLimiterEventsConsumerRegistry, name, properties, rateLimiter);
					}
				}
		);
		return rateLimiterRegistry;
	}

	@Bean
	public RateLimiterAspect rateLimiterAspect(RateLimiterConfigurationProperties rateLimiterProperties, RateLimiterRegistry rateLimiterRegistry, @Autowired(required = false) List<RateLimiterAspectExt> rateLimiterAspectExtList) {
		return new RateLimiterAspect(rateLimiterRegistry, rateLimiterProperties, rateLimiterAspectExtList);
	}

	@Bean
	@Conditional(value = {RxJava2OnClasspathCondition.class})
	public RxJava2RateLimterAspectExt rxJava2RateLimterAspectExt() {
		return new RxJava2RateLimterAspectExt();
	}

	@Bean
	@Conditional(value = {ReactorOnClasspathCondition.class})
	public ReactorRateLimiterAspectExt reactorRateLimiterAspectExt() {
		return new ReactorRateLimiterAspectExt();
	}

<<<<<<< HEAD
    /**
     * The EventConsumerRegistry is used to manage EventConsumer instances.
     * The EventConsumerRegistry is used by the RateLimiterHealthIndicator to show the latest RateLimiterEvents events
     * for each RateLimiter instance.
     *
     * @return The EventConsumerRegistry of RateLimiterEvent bean.
     */
    @Bean
    public EventConsumerRegistry<RateLimiterEvent> rateLimiterEventsConsumerRegistry() {
        return new DefaultEventConsumerRegistry<>();
    }
=======
	/**
	 * The EventConsumerRegistry is used to manage EventConsumer instances.
	 * The EventConsumerRegistry is used by the RateLimiterHealthIndicator to show the latest RateLimiterEvents events
	 * for each RateLimiter instance.
	 */
	@Bean
	public EventConsumerRegistry<RateLimiterEvent> rateLimiterEventsConsumerRegistry() {
		return new DefaultEventConsumerRegistry<>();
	}
>>>>>>> 86e781e2

	private void subscribeToLimiterEvents(EventConsumerRegistry<RateLimiterEvent> rateLimiterEventsConsumerRegistry, String name, RateLimiterConfigurationProperties.LimiterProperties properties, RateLimiter rateLimiter) {
		EventConsumer<RateLimiterEvent> eventConsumer = rateLimiterEventsConsumerRegistry
				.createEventConsumer(name, properties.getEventConsumerBufferSize());
		rateLimiter.getEventPublisher().onEvent(eventConsumer);

		logger.debug("Autoconfigure subscription for Rate Limiter {}", rateLimiter);
	}

	private RateLimiter createRateLimiter(RateLimiterRegistry rateLimiterRegistry, String name, RateLimiterConfigurationProperties.LimiterProperties properties) {
		RateLimiter rateLimiter =
				rateLimiterRegistry.rateLimiter(name, createRateLimiterConfig(properties));
		logger.debug("Autoconfigure Rate Limiter registered. {}", rateLimiter);
		return rateLimiter;
	}
}<|MERGE_RESOLUTION|>--- conflicted
+++ resolved
@@ -79,29 +79,17 @@
 		return new ReactorRateLimiterAspectExt();
 	}
 
-<<<<<<< HEAD
-    /**
-     * The EventConsumerRegistry is used to manage EventConsumer instances.
-     * The EventConsumerRegistry is used by the RateLimiterHealthIndicator to show the latest RateLimiterEvents events
-     * for each RateLimiter instance.
-     *
-     * @return The EventConsumerRegistry of RateLimiterEvent bean.
-     */
-    @Bean
-    public EventConsumerRegistry<RateLimiterEvent> rateLimiterEventsConsumerRegistry() {
-        return new DefaultEventConsumerRegistry<>();
-    }
-=======
 	/**
 	 * The EventConsumerRegistry is used to manage EventConsumer instances.
 	 * The EventConsumerRegistry is used by the RateLimiterHealthIndicator to show the latest RateLimiterEvents events
 	 * for each RateLimiter instance.
+     *
+     * @return The EventConsumerRegistry of RateLimiterEvent bean.
 	 */
 	@Bean
 	public EventConsumerRegistry<RateLimiterEvent> rateLimiterEventsConsumerRegistry() {
 		return new DefaultEventConsumerRegistry<>();
 	}
->>>>>>> 86e781e2
 
 	private void subscribeToLimiterEvents(EventConsumerRegistry<RateLimiterEvent> rateLimiterEventsConsumerRegistry, String name, RateLimiterConfigurationProperties.LimiterProperties properties, RateLimiter rateLimiter) {
 		EventConsumer<RateLimiterEvent> eventConsumer = rateLimiterEventsConsumerRegistry
